--- conflicted
+++ resolved
@@ -1,11 +1,7 @@
 use crate::{
-<<<<<<< HEAD
-    event::LookupBuf, shutdown::ShutdownSignal, sources::util::build_unix_source, sources::Source,
-    Event, Pipeline,
-=======
-    shutdown::ShutdownSignal, sources::util::build_unix_stream_source, sources::Source, Event,
+    event::LookupBuf, shutdown::ShutdownSignal, sources::util::build_unix_stream_source, sources::Source,
+    Event,
     Pipeline,
->>>>>>> 3c0f84fa
 };
 use bytes::Bytes;
 use serde::{Deserialize, Serialize};
