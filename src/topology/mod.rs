--- conflicted
+++ resolved
@@ -93,665 +93,6 @@
         .collect()
 }
 
-<<<<<<< HEAD
-impl RunningTopology {
-    /// Returned future will finish once all current sources have finished.
-    pub fn sources_finished(&self) -> future::BoxFuture<'static, ()> {
-        self.shutdown_coordinator.shutdown_tripwire()
-    }
-
-    /// Sends the shutdown signal to all sources and returns a future that resolves
-    /// once all components (sources, transforms, and sinks) have finished shutting down.
-    /// Transforms and sinks should shut down automatically once their input tasks finish.
-    /// Note that this takes ownership of `self`, so once this function returns everything in the
-    /// RunningTopology instance has been dropped except for the `tasks` map, which gets moved
-    /// into the returned future and is used to poll for when the tasks have completed. Once the
-    /// returned future is dropped then everything from this RunningTopology instance is fully
-    /// dropped.
-    pub fn stop(self) -> impl Future<Output = ()> {
-        // Create handy handles collections of all tasks for the subsequent operations.
-        let mut wait_handles = Vec::new();
-        // We need a Vec here since source components have two tasks. One for pump in self.tasks,
-        // and the other for source in self.source_tasks.
-        let mut check_handles = HashMap::<String, Vec<_>>::new();
-
-        // We need to give some time to the sources to gracefully shutdown, so we will merge
-        // them with other tasks.
-        for (id, task) in self.tasks.into_iter().chain(self.source_tasks.into_iter()) {
-            let task = task.map(|_result| ()).shared();
-
-            wait_handles.push(task.clone());
-            check_handles.entry(id).or_default().push(task);
-        }
-
-        // If we reach this, we will forcefully shutdown the sources.
-        let deadline = Instant::now() + Duration::from_secs(60);
-
-        // If we reach the deadline, this future will print out which components won't
-        // gracefully shutdown since we will start to forcefully shutdown the sources.
-        let mut check_handles2 = check_handles.clone();
-        let timeout = async move {
-            sleep_until(deadline).await;
-            // Remove all tasks that have shutdown.
-            check_handles2.retain(|_id, handles| {
-                retain(handles, |handle| handle.peek().is_none());
-                !handles.is_empty()
-            });
-            let remaining_components = check_handles2.keys().cloned().collect::<Vec<_>>();
-
-            error!(
-              message = "Failed to gracefully shut down in time. Killing components.",
-                components = ?remaining_components.join(", ")
-            );
-        };
-
-        // Reports in intervals which components are still running.
-        let mut interval = interval(Duration::from_secs(5));
-        let reporter = async move {
-            loop {
-                interval.tick().await;
-                // Remove all tasks that have shutdown.
-                check_handles.retain(|_id, handles| {
-                    retain(handles, |handle| handle.peek().is_none());
-                    !handles.is_empty()
-                });
-                let remaining_components = check_handles.keys().cloned().collect::<Vec<_>>();
-
-                // TODO: replace with checked_duration_since once it's stable
-                let time_remaining = if deadline > Instant::now() {
-                    format!("{} seconds left", (deadline - Instant::now()).as_secs())
-                } else {
-                    "overdue".to_string()
-                };
-
-                info!(
-                    message = "Shutting down... Waiting on running components.", remaining_components = ?remaining_components.join(", "), time_remaining = ?time_remaining
-                );
-            }
-        };
-
-        // Finishes once all tasks have shutdown.
-        let success = futures::future::join_all(wait_handles).map(|_| ());
-
-        // Aggregate future that ends once anything detects that all tasks have shutdown.
-        let shutdown_complete_future = future::select_all(vec![
-            Box::pin(timeout) as future::BoxFuture<'static, ()>,
-            Box::pin(reporter) as future::BoxFuture<'static, ()>,
-            Box::pin(success) as future::BoxFuture<'static, ()>,
-        ]);
-
-        // Now kick off the shutdown process by shutting down the sources.
-        let source_shutdown_complete = self.shutdown_coordinator.shutdown_all(deadline);
-
-        futures::future::join(source_shutdown_complete, shutdown_complete_future).map(|_| ())
-    }
-
-    /// On Error, topology is in invalid state.
-    /// May change componenets even if reload fails.
-    pub async fn reload_config_and_respawn(&mut self, new_config: Config) -> Result<bool, ()> {
-        if self.config.global != new_config.global {
-            error!(
-                message =
-                "Global options can't be changed while reloading config file; reload aborted. Please restart vector to reload the configuration file."
-            );
-            return Ok(false);
-        }
-
-        let diff = ConfigDiff::new(&self.config, &new_config);
-
-        // Checks passed so let's shutdown the difference.
-        let buffers = self.shutdown_diff(&diff, &new_config).await;
-
-        // Gives windows some time to make available any port
-        // released by shutdown componenets.
-        // Issue: https://github.com/timberio/vector/issues/3035
-        if cfg!(windows) {
-            // This value is guess work.
-            tokio::time::sleep(Duration::from_millis(200)).await;
-        }
-
-        // Now let's actually build the new pieces.
-        if let Some(mut new_pieces) = build_or_log_errors(&new_config, &diff, buffers.clone()).await
-        {
-            if self
-                .run_healthchecks(&diff, &mut new_pieces, new_config.healthchecks)
-                .await
-            {
-                self.connect_diff(&diff, &mut new_pieces).await;
-                self.spawn_diff(&diff, new_pieces);
-                self.config = new_config;
-                // We have successfully changed to new config.
-                return Ok(true);
-            }
-        }
-
-        // We need to rebuild the removed.
-        info!("Rebuilding old configuration.");
-        let diff = diff.flip();
-        if let Some(mut new_pieces) = build_or_log_errors(&self.config, &diff, buffers).await {
-            if self
-                .run_healthchecks(&diff, &mut new_pieces, self.config.healthchecks)
-                .await
-            {
-                self.connect_diff(&diff, &mut new_pieces).await;
-                self.spawn_diff(&diff, new_pieces);
-                // We have successfully returned to old config.
-                return Ok(false);
-            }
-        }
-
-        // We failed in rebuilding the old state.
-        error!("Failed in rebuilding the old configuration.");
-
-        Err(())
-    }
-
-    async fn run_healthchecks(
-        &mut self,
-        diff: &ConfigDiff,
-        pieces: &mut Pieces,
-        options: HealthcheckOptions,
-    ) -> bool {
-        if options.enabled {
-            let healthchecks = take_healthchecks(diff, pieces)
-                .into_iter()
-                .map(|(_, task)| task);
-            let healthchecks = future::try_join_all(healthchecks);
-
-            info!("Running healthchecks.");
-            if options.require_healthy {
-                let success = healthchecks.await;
-
-                if success.is_ok() {
-                    info!("All healthchecks passed.");
-                    true
-                } else {
-                    error!("Sinks unhealthy.");
-                    false
-                }
-            } else {
-                tokio::spawn(healthchecks);
-                true
-            }
-        } else {
-            true
-        }
-    }
-
-    /// Shutdowns removed and replaced pieces of topology.
-    /// Returns buffers to be reused.
-    async fn shutdown_diff(
-        &mut self,
-        diff: &ConfigDiff,
-        new_config: &Config,
-    ) -> HashMap<String, BuiltBuffer> {
-        // Sources
-        let timeout = Duration::from_secs(30); //sec
-
-        // First pass to tell the sources to shut down.
-        let mut source_shutdown_complete_futures = Vec::new();
-
-        // Only log that we are waiting for shutdown if we are actually removing
-        // sources.
-        if !diff.sources.to_remove.is_empty() {
-            info!(
-                message = "Waiting for sources to finish shutting down.", timeout = ?timeout.as_secs()
-            );
-        }
-
-        let deadline = Instant::now() + timeout;
-        for id in &diff.sources.to_remove {
-            info!(message = "Removing source.", id = ?id);
-
-            let previous = self.tasks.remove(id).unwrap();
-            drop(previous); // detach and forget
-
-            self.remove_outputs(id);
-            source_shutdown_complete_futures
-                .push(self.shutdown_coordinator.shutdown_source(id, deadline));
-        }
-        for id in &diff.sources.to_change {
-            self.remove_outputs(id);
-            source_shutdown_complete_futures
-                .push(self.shutdown_coordinator.shutdown_source(id, deadline));
-        }
-
-        // Wait for the shutdowns to complete
-
-        // Only log message if there are actual futures to check.
-        if !source_shutdown_complete_futures.is_empty() {
-            info!(
-                "Waiting for up to {} seconds for sources to finish shutting down.",
-                timeout.as_secs()
-            );
-        }
-
-        futures::future::join_all(source_shutdown_complete_futures).await;
-
-        // Second pass now that all sources have shut down for final cleanup.
-        for id in diff.sources.removed_and_changed() {
-            if let Some(task) = self.source_tasks.remove(id) {
-                task.await.unwrap().unwrap();
-            }
-        }
-
-        // Transforms
-        for id in &diff.transforms.to_remove {
-            info!(message = "Removing transform.", id = ?id);
-
-            let previous = self.tasks.remove(id).unwrap();
-            drop(previous); // detach and forget
-
-            self.remove_inputs(id).await;
-            self.remove_outputs(id);
-        }
-
-        // Sinks
-
-        // Resource conflicts
-        // At this point both the old and the new config don't have
-        // conflicts in their resource usage. So if we combine their
-        // resources, all found conflicts are between
-        // to be removed and to be added components.
-        let remove_sink = diff
-            .sinks
-            .removed_and_changed()
-            .map(|id| (id, self.config.sinks[id].resources(id)));
-        let add_source = diff
-            .sources
-            .changed_and_added()
-            .map(|id| (id, new_config.sources[id].inner.resources()));
-        let add_sink = diff
-            .sinks
-            .changed_and_added()
-            .map(|id| (id, new_config.sinks[id].resources(id)));
-        let conflicts = Resource::conflicts(
-            remove_sink.map(|(key, value)| ((true, key), value)).chain(
-                add_sink
-                    .chain(add_source)
-                    .map(|(key, value)| ((false, key), value)),
-            ),
-        )
-        .into_iter()
-        .flat_map(|(_, components)| components)
-        .collect::<HashSet<_>>();
-        // Existing conflicting sinks
-        let conflicting_sinks = conflicts
-            .into_iter()
-            .filter(|&(existing_sink, _)| existing_sink)
-            .map(|(_, id)| id.clone());
-
-        // Buffer reuse
-        // We can reuse buffers whose configuration wasn't changed.
-        let reuse_buffers = diff
-            .sinks
-            .to_change
-            .iter()
-            .filter(|&id| self.config.sinks[id].buffer == new_config.sinks[id].buffer)
-            .cloned()
-            .collect::<HashSet<_>>();
-
-        let wait_for_sinks = conflicting_sinks
-            .chain(reuse_buffers.iter().cloned())
-            .collect::<HashSet<_>>();
-
-        // First pass
-
-        // Detach removed sinks
-        for id in &diff.sinks.to_remove {
-            info!(message = "Removing sink.", id = ?id);
-            self.remove_inputs(id).await;
-        }
-
-        // Detach changed sinks
-        for id in &diff.sinks.to_change {
-            if reuse_buffers.contains(id) {
-                self.detach_triggers
-                    .remove(id)
-                    .unwrap()
-                    .into_inner()
-                    .cancel();
-            } else if wait_for_sinks.contains(id) {
-                self.detach_inputs(id).await;
-            }
-        }
-
-        // Second pass for final cleanup
-
-        // Cleanup removed
-        for id in &diff.sinks.to_remove {
-            let previous = self.tasks.remove(id).unwrap();
-            if wait_for_sinks.contains(id) {
-                debug!(message = "Waiting for sink to shutdown.", %id);
-                previous.await.unwrap().unwrap();
-            } else {
-                drop(previous); // detach and forget
-            }
-        }
-
-        // Cleanup changed and collect buffers to be reused
-        let mut buffers = HashMap::new();
-        for id in &diff.sinks.to_change {
-            if wait_for_sinks.contains(id) {
-                let previous = self.tasks.remove(id).unwrap();
-                debug!(message = "Waiting for sink to shutdown.", %id);
-                let buffer = previous.await.unwrap().unwrap();
-
-                if reuse_buffers.contains(id) {
-                    let tx = self.inputs.remove(id).unwrap();
-                    let (rx, acker) = match buffer {
-                        TaskOutput::Sink(rx, acker) => (rx, acker),
-                        _ => unreachable!(),
-                    };
-
-                    buffers.insert(id.clone(), (tx, Arc::new(Mutex::new(Some(rx))), acker));
-                }
-            }
-        }
-
-        buffers
-    }
-
-    /// Rewires topology
-    async fn connect_diff(&mut self, diff: &ConfigDiff, new_pieces: &mut Pieces) {
-        // Sources
-        for id in diff.sources.changed_and_added() {
-            self.setup_outputs(id, new_pieces).await;
-        }
-
-        // Transforms
-        // Make sure all transform outputs are set up before another transform might try use
-        // it as an input
-        for id in diff.transforms.changed_and_added() {
-            self.setup_outputs(id, new_pieces).await;
-        }
-
-        for id in &diff.transforms.to_change {
-            self.replace_inputs(id, new_pieces).await;
-        }
-
-        for id in &diff.transforms.to_add {
-            self.setup_inputs(id, new_pieces).await;
-        }
-
-        // Sinks
-        for id in &diff.sinks.to_change {
-            self.replace_inputs(id, new_pieces).await;
-        }
-
-        for id in &diff.sinks.to_add {
-            self.setup_inputs(id, new_pieces).await;
-        }
-
-        // Broadcast changes to subscribers.
-        if !self.watch.0.is_closed() {
-            self.watch
-                .0
-                .send(self.outputs.clone())
-                .expect("Couldn't broadcast config changes.");
-        }
-    }
-
-    /// Starts new and changed pieces of topology.
-    fn spawn_diff(&mut self, diff: &ConfigDiff, mut new_pieces: Pieces) {
-        // Sources
-        for id in &diff.sources.to_change {
-            info!(message = "Rebuilding source.", id = ?id);
-            self.spawn_source(id, &mut new_pieces);
-        }
-
-        for id in &diff.sources.to_add {
-            info!(message = "Starting source.", id = ?id);
-            self.spawn_source(id, &mut new_pieces);
-        }
-
-        // Transforms
-        for id in &diff.transforms.to_change {
-            info!(message = "Rebuilding transform.", id = ?id);
-            self.spawn_transform(id, &mut new_pieces);
-        }
-
-        for id in &diff.transforms.to_add {
-            info!(message = "Starting transform.", id = ?id);
-            self.spawn_transform(id, &mut new_pieces);
-        }
-
-        // Sinks
-        for id in &diff.sinks.to_change {
-            info!(message = "Rebuilding sink.", id = ?id);
-            self.spawn_sink(id, &mut new_pieces);
-        }
-
-        for id in &diff.sinks.to_add {
-            info!(message = "Starting sink.", id = ?id);
-            self.spawn_sink(id, &mut new_pieces);
-        }
-    }
-
-    fn spawn_sink(&mut self, id: &str, new_pieces: &mut builder::Pieces) {
-        let task = new_pieces.tasks.remove(id).unwrap();
-        let span = error_span!(
-            "sink",
-            component_kind = "sink",
-            component_id = %task.id(),
-            component_type = %task.typetag(),
-            // maintained for compatibility
-            component_name = %task.id(),
-        );
-        let task = handle_errors(task, self.abort_tx.clone()).instrument(span);
-        let spawned = tokio::spawn(task);
-        if let Some(previous) = self.tasks.insert(id.to_string(), spawned) {
-            drop(previous); // detach and forget
-        }
-    }
-
-    fn spawn_transform(&mut self, id: &str, new_pieces: &mut builder::Pieces) {
-        let task = new_pieces.tasks.remove(id).unwrap();
-        let span = error_span!(
-            "transform",
-            component_kind = "transform",
-            component_id = %task.id(),
-            component_type = %task.typetag(),
-            // maintained for compatibility
-            component_name = %task.id(),
-        );
-        let task = handle_errors(task, self.abort_tx.clone()).instrument(span);
-        let spawned = tokio::spawn(task);
-        if let Some(previous) = self.tasks.insert(id.to_string(), spawned) {
-            drop(previous); // detach and forget
-        }
-    }
-
-    fn spawn_source(&mut self, id: &str, new_pieces: &mut builder::Pieces) {
-        let task = new_pieces.tasks.remove(id).unwrap();
-        let span = error_span!(
-            "source",
-            component_kind = "source",
-            component_id = %task.id(),
-            component_type = %task.typetag(),
-            // maintained for compatibility
-            component_name = %task.id(),
-        );
-        let task = handle_errors(task, self.abort_tx.clone()).instrument(span.clone());
-        let spawned = tokio::spawn(task);
-        if let Some(previous) = self.tasks.insert(id.to_string(), spawned) {
-            drop(previous); // detach and forget
-        }
-
-        self.shutdown_coordinator
-            .takeover_source(id, &mut new_pieces.shutdown_coordinator);
-
-        let source_task = new_pieces.source_tasks.remove(id).unwrap();
-        let source_task = handle_errors(source_task, self.abort_tx.clone()).instrument(span);
-        self.source_tasks
-            .insert(id.to_string(), tokio::spawn(source_task));
-    }
-
-    fn remove_outputs(&mut self, id: &str) {
-        self.outputs.remove(id);
-    }
-
-    async fn remove_inputs(&mut self, id: &str) {
-        self.inputs.remove(id);
-        self.detach_triggers.remove(id);
-
-        let sink_inputs = self.config.sinks.get(id).map(|s| &s.inputs);
-        let trans_inputs = self.config.transforms.get(id).map(|t| &t.inputs);
-
-        let inputs = sink_inputs.or(trans_inputs);
-
-        if let Some(inputs) = inputs {
-            for input in inputs {
-                if let Some(output) = self.outputs.get_mut(input) {
-                    // This can only fail if we are disconnected, which is a valid situation.
-                    let _ = output
-                        .send(fanout::ControlMessage::Remove(id.to_string()))
-                        .await;
-                }
-            }
-        }
-    }
-
-    async fn setup_outputs(&mut self, id: &str, new_pieces: &mut builder::Pieces) {
-        let mut output = new_pieces.outputs.remove(id).unwrap();
-
-        for (sink_id, sink) in &self.config.sinks {
-            if sink.inputs.iter().any(|i| i == id) {
-                // Sink may have been removed with the new config so it may not be present.
-                if let Some(input) = self.inputs.get(sink_id) {
-                    let _ = output
-                        .send(fanout::ControlMessage::Add(sink_id.clone(), input.get()))
-                        .await;
-                }
-            }
-        }
-        for (transform_id, transform) in &self.config.transforms {
-            if transform.inputs.iter().any(|i| i == id) {
-                // Transform may have been removed with the new config so it may not be present.
-                if let Some(input) = self.inputs.get(transform_id) {
-                    let _ = output
-                        .send(fanout::ControlMessage::Add(
-                            transform_id.clone(),
-                            input.get(),
-                        ))
-                        .await;
-                }
-            }
-        }
-
-        self.outputs.insert(id.to_string(), output);
-    }
-
-    async fn setup_inputs(&mut self, id: &str, new_pieces: &mut builder::Pieces) {
-        let (tx, inputs) = new_pieces.inputs.remove(id).unwrap();
-
-        for input in inputs {
-            // This can only fail if we are disconnected, which is a valid situation.
-            let _ = self
-                .outputs
-                .get_mut(&input)
-                .unwrap()
-                .send(fanout::ControlMessage::Add(id.to_string(), tx.get()))
-                .await;
-        }
-
-        self.inputs.insert(id.to_string(), tx);
-        new_pieces
-            .detach_triggers
-            .remove(id)
-            .map(|trigger| self.detach_triggers.insert(id.to_string(), trigger.into()));
-    }
-
-    async fn replace_inputs(&mut self, id: &str, new_pieces: &mut builder::Pieces) {
-        let (tx, inputs) = new_pieces.inputs.remove(id).unwrap();
-
-        let sink_inputs = self.config.sinks.get(id).map(|s| &s.inputs);
-        let trans_inputs = self.config.transforms.get(id).map(|t| &t.inputs);
-        let old_inputs = sink_inputs
-            .or(trans_inputs)
-            .unwrap()
-            .iter()
-            .collect::<HashSet<_>>();
-
-        let new_inputs = inputs.iter().collect::<HashSet<_>>();
-
-        let inputs_to_remove = &old_inputs - &new_inputs;
-        let inputs_to_add = &new_inputs - &old_inputs;
-        let inputs_to_replace = old_inputs.intersection(&new_inputs);
-
-        for input in inputs_to_remove {
-            if let Some(output) = self.outputs.get_mut(input) {
-                // This can only fail if we are disconnected, which is a valid situation.
-                let _ = output
-                    .send(fanout::ControlMessage::Remove(id.to_string()))
-                    .await;
-            }
-        }
-
-        for input in inputs_to_add {
-            // This can only fail if we are disconnected, which is a valid situation.
-            let _ = self
-                .outputs
-                .get_mut(input)
-                .unwrap()
-                .send(fanout::ControlMessage::Add(id.to_string(), tx.get()))
-                .await;
-        }
-
-        for &input in inputs_to_replace {
-            // This can only fail if we are disconnected, which is a valid situation.
-            let _ = self
-                .outputs
-                .get_mut(input)
-                .unwrap()
-                .send(fanout::ControlMessage::Replace(
-                    id.to_string(),
-                    Some(tx.get()),
-                ))
-                .await;
-        }
-
-        self.inputs.insert(id.to_string(), tx);
-        new_pieces
-            .detach_triggers
-            .remove(id)
-            .map(|trigger| self.detach_triggers.insert(id.to_string(), trigger.into()));
-    }
-
-    async fn detach_inputs(&mut self, id: &str) {
-        self.inputs.remove(id);
-        self.detach_triggers.remove(id);
-
-        let sink_inputs = self.config.sinks.get(id).map(|s| &s.inputs);
-        let trans_inputs = self.config.transforms.get(id).map(|t| &t.inputs);
-        let old_inputs = sink_inputs.or(trans_inputs).unwrap();
-
-        for input in old_inputs {
-            // This can only fail if we are disconnected, which is a valid situation.
-            let _ = self
-                .outputs
-                .get_mut(input)
-                .unwrap()
-                .send(fanout::ControlMessage::Replace(id.to_string(), None))
-                .await;
-        }
-    }
-
-    /// Borrows the Config
-    pub fn config(&self) -> &Config {
-        &self.config
-    }
-
-    /// Subscribe to topology changes. This will receive an `Outputs` currently, but may be
-    /// expanded in the future to accommodate `Inputs`. This is used by the 'tap' API to observe
-    /// config changes, and re-wire tap sinks.
-    pub fn watch(&self) -> watch::Receiver<Outputs> {
-        self.watch.1.clone()
-    }
-}
-
-=======
->>>>>>> 32e8f8fa
 async fn handle_errors(
     task: impl Future<Output = Result<TaskOutput, ()>>,
     abort_tx: mpsc::UnboundedSender<()>,
