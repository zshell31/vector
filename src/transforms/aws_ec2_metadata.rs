--- conflicted
+++ resolved
@@ -2,13 +2,10 @@
     config::{DataType, TransformConfig, TransformDescription},
     event::Event,
     http::HttpClient,
-<<<<<<< HEAD
-    transforms::{FunctionTransform, Transform},
-=======
     internal_events::{
         AwsEc2MetadataEventProcessed, AwsEc2MetadataRefreshFailed, AwsEc2MetadataRefreshSuccessful,
     },
->>>>>>> dccecfcf
+    transforms::{FunctionTransform, Transform},
 };
 use bytes::Bytes;
 use http::{uri::PathAndQuery, Request, StatusCode, Uri};
@@ -185,13 +182,9 @@
             });
         }
 
-<<<<<<< HEAD
+        emit!(AwsEc2MetadataEventProcessed);
+
         output.push(event)
-=======
-        emit!(AwsEc2MetadataEventProcessed);
-
-        Some(event)
->>>>>>> dccecfcf
     }
 }
 
